--- conflicted
+++ resolved
@@ -5,11 +5,10 @@
 ### Using Python
 1. Open a shell/command line in this folder (better if it was after activating a python virtual env)
 2. Then run the following commands
-<<<<<<< HEAD
-    ```bash
+```bash
     pip install -r requirements.txt
     python manage.py runserver
-    ```
+```
 
 ### Using docker
 1. Here the image tag name is `alumni-backend` you can name it as you like
@@ -17,12 +16,9 @@
 ```bash
 docker build -t alumni-backend
 docker run -p 8000:8000 -d alumni-backend
-=======
-```bash
-$ pip install -r requirements.txt
-$ python manage.py runserver <port>
-```
-## Requests
+
+
+### api explaination
 ### Registration
 ```
 POST http://localhost:8000/register
@@ -52,5 +48,4 @@
 ```
 GET http://localhost:8000/courses
 Include in HTTP headers Authorization with value: TOKEN <token> 
->>>>>>> 83d7ad03
 ```