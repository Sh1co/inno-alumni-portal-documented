--- conflicted
+++ resolved
@@ -5,14 +5,11 @@
 
 import React from "react";
 import MainLayOut from "components/Layout/mainLayOut";
-<<<<<<< HEAD
-=======
 import DatePicker from "react-datepicker";
 
 import "react-datepicker/dist/react-datepicker.css";
 import axios from "axios";
 import { apiEndPoint } from "constants";
->>>>>>> 0877c6a1
 
 export default function Course({ courses }: any) {
     const [startDate, setStartDate] = useState(new Date());
