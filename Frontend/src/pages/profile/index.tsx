--- conflicted
+++ resolved
@@ -130,15 +130,6 @@
 
   return (
     <MainLayout>
-<<<<<<< HEAD
-      <div>
-        <h1 className="text-[#40BA21] text-3xl font-bold">Personal data</h1>
-        <div className="my-8">
-          <div className="flex flex-wrap items-center justify-between">
-            <div className="flex items-center">
-              <ProfilePicture src={user.profilePic} alt={user.name} />
-              <ProfileInfo user={user} />
-=======
         <div>
             <h1 className="text-[#40BA21] text-3xl font-bold">Personal data</h1>
             <div className="my-8">
@@ -177,7 +168,6 @@
                         </div>
                     </div>
                 </div>
->>>>>>> 34a40679
             </div>
             <EditButtons onEdit={() => setIsEditing(true)} onChangePassword={handlePasswordChange} />
           </div>
@@ -185,11 +175,6 @@
 
         <PersonalInfo user={user} />
 
-<<<<<<< HEAD
-        <div className="my-8">
-          <h1 className="text-2xl font-bold">About</h1>
-          <About bio={user.bio} />
-=======
             <div className="my-8">
                 <h1 className="text-2xl font-bold">About</h1>
                 
@@ -204,7 +189,6 @@
                     onClose={() => setIsEditing(false)}
                 />
             )}
->>>>>>> 34a40679
         </div>
 
         {isEditing && <EditProfileModal onSave={handleSave} onClose={() => setIsEditing(false)} />}
